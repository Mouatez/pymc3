""" Test database backends """

import os,sys, pdb
from numpy.testing import TestCase, assert_array_equal, assert_equal
from pymc.examples import DisasterModel
from pymc import MCMC
import pymc, pymc.database

import numpy as np
import nose
import warnings

# TestCase = object

testdir = 'testresults'
try:
    os.mkdir(testdir)
except:
    pass

class test_backend_attribution(TestCase):
    def test_raise(self):
        self.assertRaises(AttributeError, MCMC, DisasterModel, 'heysugar')
    def test_import(self):
        self.assertRaises(ImportError, MCMC, DisasterModel, '__test_import__')


class TestBase(TestCase):
    """Test features that should be common to all databases."""
    @classmethod
    def setUpClass(self):
        self.S = pymc.MCMC(DisasterModel, db='base')

    def test_init(self):
        assert hasattr(self.S.db, '__Trace__')
        assert hasattr(self.S.db, '__name__')

    @classmethod
    def tearDownClass(self):
        try:
            self.S.db.close()
        except:
            pass

    def NDstoch(self):
        nd = pymc.Normal('nd', value=np.ones((2,2,))*.5, mu=np.ones((2,2)), tau=1)
        return nd

class TestRam(TestBase):
    name = 'ram'
    @classmethod
    def setUpClass(self):
        self.S = pymc.MCMC(DisasterModel, db='ram')
        self.S.use_step_method(pymc.Metropolis, self.S.e, tally=True)

    def test_simple_sample(self):

        self.S.sample(50,25,5)

        assert_array_equal(self.S.trace('e')[:].shape, (5,))
        assert_array_equal(self.S.trace('e', chain=0)[:].shape, (5,))
        assert_array_equal(self.S.trace('e', chain=None)[:].shape, (5,))

        assert_equal(self.S.trace('e').length(), 5)
        assert_equal(self.S.trace('e').length(chain=0), 5)
        assert_equal(self.S.trace('e').length(chain=None), 5)

        self.S.sample(10,0,1)

        assert_array_equal(self.S.trace('e')[:].shape, (10,))
        assert_array_equal(self.S.trace('e', chain=1)[:].shape, (10,))
        assert_array_equal(self.S.trace('e', chain=None)[:].shape, (15,))

        assert_equal(self.S.trace('e').length(), 10)
        assert_equal(self.S.trace('e').length(chain=1), 10)
        assert_equal(self.S.trace('e').length(chain=None), 15)

        assert_equal(self.S.trace('e')[:].__class__,  np.ndarray)

        # Test __getitem__
        assert_equal(self.S.trace('e').gettrace(slicing=slice(1,2)), self.S.e.trace[1])

        # Test __getslice__
        assert_array_equal(self.S.trace('e').gettrace(thin=2), self.S.e.trace[::2])

        # Test Sampler trace method
        assert_array_equal(self.S.trace('e')[:].shape, (10,))
        assert_array_equal(self.S.trace('e', chain=0)[:].shape, (5,))
        assert_array_equal(self.S.trace('e', chain=1)[:].shape, (10,))
        assert_array_equal(self.S.trace('e', chain=1)[::2].shape, (5,))
        assert_array_equal(self.S.trace('e', chain=1)[1::].shape, (9,))
        assert_array_equal(self.S.trace('e', chain=1)[0],  self.S.trace('e', chain=1)[:][0])
        assert_array_equal(self.S.trace('e', chain=None)[:].shape, (15,))

        # Test internal state
        t1 = self.S.trace('e', 0)
        t2 = self.S.trace('e', 1)
        assert_equal(t1._chain, 0)


        # Test remember
        s1 = np.shape(self.S.e.value)
        self.S.remember(0,0)
        s2 = np.shape(self.S.e.value)
        assert_equal(s1, s2)


        self.S.db.close()

class TestPickle(TestRam):
    name = 'pickle'
    @classmethod
    def setUpClass(self):
        self.S = pymc.MCMC(DisasterModel,
                           db='pickle',
                           dbname=os.path.join(testdir, 'Disaster.pickle'),
                           dbmode='w')
        self.S.use_step_method(pymc.Metropolis, self.S.e, tally=True)

    def load(self):
        return pymc.database.pickle.load(os.path.join(testdir, 'Disaster.pickle'))

    def test_xload(self):
        db = self.load()
        assert_array_equal(db.trace('e', chain=0)[:].shape, (5,))
        assert_array_equal(db.trace('e', chain=1)[:].shape, (10,))
        assert_array_equal(db.trace('e', chain=-1)[:].shape, (10,))
        assert_array_equal(db.trace('e', chain=None)[:].shape, (15,))
        db.close()

    def test_yconnect_and_sample(self):
        db = self.load()
        S = pymc.MCMC(DisasterModel, db=db)
        S.use_step_method(pymc.Metropolis, S.e, tally=True)
        S.sample(5)
        assert_array_equal(db.trace('e', chain=-1)[:].shape, (5,))
        assert_array_equal(db.trace('e', chain=None)[:].shape, (20,))
        db.close()

    def test_yrestore_state(self):
        db = self.load()
        S = pymc.MCMC(DisasterModel, db=db)
        S.sample(10)
        sm = S.step_methods.pop()
        assert_equal(sm.accepted+sm.rejected, 75)

    def test_nd(self):
        M = MCMC([self.NDstoch()], db=self.name, dbname=os.path.join(testdir, 'ND.'+self.name), dbmode='w')
        M.sample(10)
        a = M.trace('nd')[:]
        assert_equal(a.shape, (10,2,2))
        db = getattr(pymc.database, self.name).load(os.path.join(testdir, 'ND.'+self.name))
        assert_equal(db.trace('nd')[:], a)

class TestTxt(TestPickle):
    name = 'txt'
    @classmethod
    def setUpClass(self):

        self.S = pymc.MCMC(DisasterModel,
                           db='txt',
                           dbname=os.path.join(testdir, 'Disaster.txt'),
                           dbmode='w')

    def load(self):
        return pymc.database.txt.load(os.path.join(testdir, 'Disaster.txt'))


class TestSqlite(TestPickle):
    name = 'sqlite'
    @classmethod
    def setUpClass(self):
        if 'sqlite' not in dir(pymc.database):
            raise nose.SkipTest
        if os.path.exists('Disaster.sqlite'):
           os.remove('Disaster.sqlite')
        self.S = pymc.MCMC(DisasterModel,
                           db='sqlite',
                           dbname=os.path.join(testdir, 'Disaster.sqlite'),
                           dbmode='w')

    def load(self):
        return pymc.database.sqlite.load(os.path.join(testdir, 'Disaster.sqlite'))

    def test_yrestore_state(self):
        raise nose.SkipTest, "Not implemented."
"""
    TODO Create more reliable MySQL backend test
"""
# class TestMySQL(TestPickle):
#     @classmethod
#     def setUpClass(self):
#         if 'mysql' not in dir(pymc.database):
#             raise nose.SkipTest
#         self.S = pymc.MCMC(DisasterModel,
#                            db='mysql',
#                            dbname='pymc_test',
#                            dbuser='pymc',
#                            dbpass='bayesian',
#                            dbhost='www.freesql.org',
#                            dbmode='w')
#
#     def load(self):
#         return pymc.database.mysql.load(dbname='pymc_test',
#                                         dbuser='pymc',
#                                         dbpass='bayesian',
#                                         dbhost='www.freesql.org')
#
#     def test_yrestore_state(self):
#         raise nose.SkipTest, "Not implemented."



class TestHDF5(TestPickle):
    name = 'hdf5'
    @classmethod
    def setUpClass(self):
        if 'hdf5' not in dir(pymc.database):
            raise nose.SkipTest
        self.S = pymc.MCMC(DisasterModel,
                           db='hdf5',
                           dbname=os.path.join(testdir, 'Disaster.hdf5'),
                           dbmode='w')
        self.S.use_step_method(pymc.Metropolis, self.S.e, tally=True)

    def load(self):
        return pymc.database.hdf5.load(os.path.join(testdir, 'Disaster.hdf5'))

    def test_xdata_attributes(self):
        db = self.load()
        assert_array_equal(db.D, DisasterModel.disasters_array)
        db.close()
        del db

    def test_xattribute_assignement(self):
        arr = np.array([[1,2],[3,4]])
        db = self.load()
        db.add_attr('some_list', [1,2,3])
        db.add_attr('some_dict', {'a':5})
        db.add_attr('some_array', arr, array=True)
        assert_array_equal(db.some_list, [1,2,3])
        assert_equal(db.some_dict['a'], 5)
        assert_array_equal(db.some_array.read(), arr)
        db.close()
        del db

        db = self.load()
        assert_array_equal(db.some_list, [1,2,3])
        assert_equal(db.some_dict['a'], 5)
        assert_array_equal(db.some_array, arr)
        db.close()
        del db

    def test_xhdf5_col(self):
        import tables
        db = self.load()
        col = db.e.hdf5_col()
        assert col.__class__ == tables.table.Column
        assert_equal(len(col), len(db.e()))
        db.close()
        del db

    def test_zcompression(self):
        db = pymc.database.hdf5.Database(dbname=os.path.join(testdir, 'DisasterModelCompressed.hdf5'),
                                         dbmode='w',
                                         dbcomplevel=5)
        S = MCMC(DisasterModel, db=db)
        S.sample(45,10,1)
        assert_array_equal(S.trace('e')[:].shape, (35,))
        S.db.close()
        db.close()
        del S



class testHDF5Objects(TestCase):
    @classmethod
    def setUpClass(self):
        if 'hdf5' not in dir(pymc.database):
            raise nose.SkipTest
        import objectmodel
        self.S = pymc.MCMC(objectmodel,
                           db='hdf5',
                           dbname=os.path.join(testdir, 'Objects.hdf5'),
                           dbmode='w')

    def load(self):
        return pymc.database.hdf5.load(os.path.join(testdir, 'Objects.hdf5'))

    def test_simple_sample(self):
        self.S.sample(50, 25, 5)

        assert_array_equal(self.S.trace('B')[:].shape, (5,))
        assert_array_equal(self.S.trace('K')[:].shape, (5,))
        assert_array_equal(self.S.trace('K', chain=0)[:].shape, (5,))
        assert_array_equal(self.S.trace('K', chain=None)[:].shape, (5,))

        assert_equal(self.S.trace('K').length(), 5)
        assert_equal(self.S.trace('K').length(chain=0), 5)
        assert_equal(self.S.trace('K').length(chain=None), 5)


        self.S.sample(10)

        assert_array_equal(self.S.trace('K')[:].shape, (10,))
        assert_array_equal(self.S.trace('K', chain=1)[:].shape, (10,))
        assert_array_equal(self.S.trace('K', chain=None)[:].shape, (15,))

        assert_equal(self.S.trace('K').length(), 10)
        assert_equal(self.S.trace('K').length(chain=1), 10)
        assert_equal(self.S.trace('K').length(chain=None), 15)

        self.S.db.close()

    def test_xload(self):
        db = self.load()
        assert_array_equal(db.B().shape, (10,))
        assert_array_equal(db.K().shape, (10,))
        assert_array_equal(db.K(chain=0).shape, (5,))
        assert_array_equal(db.K(chain=None).shape, (15,))
        db.close()

    def test_yconnect_and_sample(self):
        db = self.load()
        import objectmodel
        S = pymc.MCMC(objectmodel, db=db)
        S.sample(5)
        assert_array_equal(db.K(chain=0).shape, (5,))
        assert_array_equal(db.K(chain=1).shape, (10,))
        assert_array_equal(db.K(chain=2).shape, (5,))
        assert_array_equal(db.K(chain=-1).shape, (5,))
        assert_array_equal(db.K(chain=None).shape, (20,))
        db.close()



def test_identical_object_names():
    A = pymc.Uniform('a', 0, 10)
    B = pymc.Uniform('a', 0, 10)
    try:
        M = MCMC([A,B])
    except ValueError:
        pass


def test_regression_155():
    """thin > iter"""
    M = MCMC(DisasterModel, db='ram')
    M.sample(10,0,100)


def test_interactive():
    if 'sqlite' not in dir(pymc.database):
        raise nose.SkipTest
    M=MCMC(DisasterModel,db='sqlite',
           dbname=os.path.join(testdir, 'interactiveDisaster.sqlite'),
           dbmode='w')
    M.isample(10, out=open('testresults/interactivesqlite.log', 'w'))

# def test_getitem():
#    class tmp(database.base.Database):
#        def gettrace(self, burn=0, thin=1, chain=-1, slicing=None):
#            return


if __name__ == '__main__':
    
<<<<<<< HEAD
    warnings.simplefilter('ignore', DeprecationWarning)
    C =nose.config.Config(verbosity=3)
    nose.runmodule(config=C)
    try:
        S.db.close()
    except:
        pass
=======
    with warnings.catch_warnings():
        warnings.simplefilter('ignore', DeprecationWarning)
        warnings.simplefilter('ignore', UserWarning)
        C =nose.config.Config(verbosity=3)
        nose.runmodule(config=C)
        try:
            S.db.close()
        except:
            pass
>>>>>>> 053ca66b
<|MERGE_RESOLUTION|>--- conflicted
+++ resolved
@@ -365,15 +365,6 @@
 
 if __name__ == '__main__':
     
-<<<<<<< HEAD
-    warnings.simplefilter('ignore', DeprecationWarning)
-    C =nose.config.Config(verbosity=3)
-    nose.runmodule(config=C)
-    try:
-        S.db.close()
-    except:
-        pass
-=======
     with warnings.catch_warnings():
         warnings.simplefilter('ignore', DeprecationWarning)
         warnings.simplefilter('ignore', UserWarning)
@@ -382,5 +373,4 @@
         try:
             S.db.close()
         except:
-            pass
->>>>>>> 053ca66b
+            pass